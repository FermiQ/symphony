"""Library file for executing training and evaluation of generative model."""

import functools
import os
from typing import Any, Dict, Iterable, Iterator, Tuple, Union

import e3nn_jax as e3nn
import flax
import flax.core
import flax.linen as nn
import haiku as hk
import jax
import jax.numpy as jnp
import jraph
import ml_collections
import numpy as np
import optax
from absl import logging
from clu import (
    checkpoint,
    metric_writers,
    metrics,
    parameter_overview,
    periodic_actions,
)
from flax.training import train_state

<<<<<<< HEAD
import input_pipeline
import input_pipeline_tf
=======
>>>>>>> f2e9bd06
import datatypes
import input_pipeline
import models


@flax.struct.dataclass
class TrainMetrics(metrics.Collection):
    total_loss: metrics.Average.from_output("total_loss")


@flax.struct.dataclass
class EvalMetrics(metrics.Collection):
    total_loss: metrics.Average.from_output("total_loss")
    focus_loss: metrics.Average.from_output("focus_loss")
    atom_type_loss: metrics.Average.from_output("atom_type_loss")
    position_loss: metrics.Average.from_output("position_loss")


def add_prefix_to_keys(result: Dict[str, Any], prefix: str) -> Dict[str, Any]:
    """Adds a prefix to the keys of a dict, returning a new dict."""
    return {f"{prefix}_{key}": val for key, val in result.items()}


def create_model(config: ml_collections.ConfigDict) -> nn.Module:
    """Create a model as specified by the config."""
    if config.model == "GraphNet":
        return models.GraphNet(
            latent_size=config.latent_size,
            num_mlp_layers=config.num_mlp_layers,
            message_passing_steps=config.message_passing_steps,
            skip_connections=config.skip_connections,
            layer_norm=config.layer_norm,
            use_edge_model=config.use_edge_model,
            position_coeffs_lmax=config.position_coeffs_lmax,
        )
    if config.model == "GraphMLP":
        return models.GraphMLP(
            latent_size=config.latent_size,
            num_mlp_layers=config.num_mlp_layers,
            layer_norm=config.layer_norm,
            position_coeffs_lmax=config.position_coeffs_lmax,
        )
    if config.model == "HaikuGraphMLP":

        @hk.transform
        def model_fn(graphs):
            return models.HaikuGraphMLP(
                latent_size=config.latent_size,
                num_mlp_layers=config.num_mlp_layers,
                layer_norm=config.layer_norm,
            )(graphs)

        return hk.without_apply_rng(model_fn)
    if config.model == "HaikuMACE":

        @hk.transform
        def model_fn(graphs):
            return models.HaikuMACE(
                species_embedding_dims=config.species_embedding_dims,
                output_irreps=config.output_irreps,
                r_max=config.r_max,
                num_interactions=config.num_interactions,
                hidden_irreps=config.hidden_irreps,
                readout_mlp_irreps=config.readout_mlp_irreps,
                avg_num_neighbors=config.avg_num_neighbors,
                num_species=config.num_species,
                max_ell=config.max_ell,
                position_coeffs_lmax=config.position_coeffs_lmax,
            )(graphs)

        return hk.without_apply_rng(model_fn)

    raise ValueError(f"Unsupported model: {config.model}.")


def create_optimizer(config: ml_collections.ConfigDict) -> optax.GradientTransformation:
    """Create an optimizer as specified by the config."""
    if config.optimizer == "adam":
        return optax.adam(learning_rate=config.learning_rate)
    if config.optimizer == "sgd":
        return optax.sgd(learning_rate=config.learning_rate, momentum=config.momentum)
    raise ValueError(f"Unsupported optimizer: {config.optimizer}.")


@functools.partial(jax.jit, static_argnames=["res_beta", "res_alpha"])
def generation_loss(
    preds: datatypes.Predictions,
    graphs: datatypes.Fragment,
    res_beta: int,
    res_alpha: int,
    radius_rbf_variance: float,
) -> Tuple[jnp.ndarray, Tuple[jnp.ndarray, jnp.ndarray, jnp.ndarray]]:
    """Computes the loss for the generation task.
    Args:
        preds (datatypes.Predictions): the model predictions
        graphs (jraph.GraphsTuple): a batch of graphs representing the current molecules
    """
    num_radii = models.RADII.shape[0]
    num_graphs = graphs.n_node.shape[0]
    num_nodes = graphs.nodes.positions.shape[0]
    num_elements = models.NUM_ELEMENTS

    def focus_loss() -> jnp.ndarray:
        # focus_logits is of shape (num_nodes,)
        assert preds.focus_logits.shape == graphs.nodes.focus_probability.shape == (num_nodes,)

        n_node = graphs.n_node
        focus_logits = preds.focus_logits

        # Compute sum(qv * fv) for each graph, where fv is the focus_logits for node v.
        loss_focus = e3nn.scatter_sum(-graphs.nodes.focus_probability * focus_logits, nel=n_node)

        # This is basically log(1 + sum(exp(fv))) for each graph.
        # But we subtract out the maximum fv per graph for numerical stability.
        focus_logits_max = e3nn.scatter_max(focus_logits, nel=n_node, initial=0.0)
        focus_logits_max_expanded = e3nn.scatter_max(focus_logits, nel=n_node, map_back=True, initial=0.0)
        focus_logits -= focus_logits_max_expanded
        loss_focus += focus_logits_max + jnp.log(
            jnp.exp(-focus_logits_max) + e3nn.scatter_sum(jnp.exp(focus_logits), nel=n_node)
        )

        assert loss_focus.shape == (num_graphs,)
        return loss_focus

    def atom_type_loss() -> jnp.ndarray:
        # species_logits is of shape (num_graphs, num_elements)
        assert preds.species_logits.shape == graphs.globals.target_species_probability.shape == (num_graphs, num_elements)

        loss_atom_type = optax.softmax_cross_entropy(
            logits=preds.species_logits,
            labels=graphs.globals.target_species_probability,
        )

        assert loss_atom_type.shape == (num_graphs,)
        return loss_atom_type

    def position_loss() -> jnp.ndarray:
        # position_coeffs is an e3nn.IrrepsArray of shape (num_graphs, num_radii, dim(irreps))
        assert preds.position_coeffs.array.shape == (
            num_graphs,
            num_radii,
            preds.position_coeffs.irreps.dim,
        )

        # Integrate the position signal over each sphere to get the probability distribution over the radii.
        position_signal = e3nn.to_s2grid(
            preds.position_coeffs,
            res_beta,
            res_alpha,
            quadrature="gausslegendre",
            normalization="integral",
            p_val=1,
            p_arg=-1,
        )

        # position_signal is of shape (num_graphs, num_radii, res_beta, res_alpha)
        assert position_signal.shape == (num_graphs, num_radii, res_beta, res_alpha)

        # For numerical stability, we subtract out the maximum value over all spheres before exponentiating.
        position_max = jnp.max(position_signal.grid_values, axis=(-3, -2, -1), keepdims=True)

        sphere_normalizing_factors = position_signal.apply(lambda pos: jnp.exp(pos - position_max)).integrate()
        sphere_normalizing_factors = sphere_normalizing_factors.array.squeeze(axis=-1)

        # sphere_normalizing_factors is of shape (num_graphs, num_radii)
        assert sphere_normalizing_factors.shape == (
            num_graphs,
            num_radii,
        )

        # position_max is of shape (num_graphs,)
        position_max = position_max.squeeze(axis=(-3, -2, -1))
        assert position_max.shape == (num_graphs,)

        # Compare distance of target relative to focus to target_radius.
        target_positions = graphs.globals.target_positions
        assert target_positions.shape == (num_graphs, 3)

        # Get radius weights from the true distribution, described by a RBF kernel around the target positions.
        radius_weights = jax.vmap(
            lambda target_position: jax.vmap(
                lambda radius: jnp.exp(-((radius - jnp.linalg.norm(target_position)) ** 2) / (2 * radius_rbf_variance))
            )(models.RADII)
        )(target_positions)
        radius_weights += 1e-10

<<<<<<< HEAD
        radius_weights = radius_weights / jnp.sum(
            radius_weights, axis=-1, keepdims=True
        )
=======
        jax.debug.print("target_positions={target_positions}", target_positions=target_positions)
        jax.debug.print(
            "radius_weight_sum={radius_weight_sum}",
            radius_weight_sum=jnp.sum(radius_weights, axis=-1, keepdims=True),
        )
        radius_weights = radius_weights / jnp.sum(radius_weights, axis=-1, keepdims=True)
>>>>>>> f2e9bd06

        # radius_weights is of shape (num_graphs, num_radii)
        assert radius_weights.shape == (num_graphs, num_radii)

        # Compute f(r*, rhat*) which is our model predictions for the target positions.
        target_positions = e3nn.IrrepsArray("1o", target_positions)
        target_positions_logits = jax.vmap(functools.partial(e3nn.to_s2point, normalization="integral"))(
            preds.position_coeffs, target_positions
        )
        target_positions_logits = target_positions_logits.array.squeeze(axis=-1)
        assert target_positions_logits.shape == (num_graphs, num_radii)

        loss_position = jax.vmap(lambda qr, fr, Zr, c: -jnp.sum(qr * fr) + jnp.log(jnp.sum(Zr)) + c)(
            radius_weights,
            target_positions_logits,
            sphere_normalizing_factors,
            position_max,
        )

        assert loss_position.shape == (num_graphs,)
        return loss_position

    loss_focus = focus_loss()
    loss_atom_type = atom_type_loss()
    loss_position = position_loss()

<<<<<<< HEAD
    total_loss = loss_focus + (loss_atom_type + loss_position) * (
        1 - graphs.globals.stop
    )
=======
    jax.debug.print("loss_focus={loss_focus}", loss_focus=loss_focus)
    jax.debug.print("loss_atom_type={loss_atom_type}", loss_atom_type=loss_atom_type)
    jax.debug.print("loss_position={loss_position}", loss_position=loss_position)
    jax.debug.print("n_node={n_node}", n_node=graphs.n_node)
    jax.debug.print("mask={mask}", mask=jraph.get_graph_padding_mask(graphs))

    total_loss = loss_focus + (loss_atom_type + loss_position) * (1 - graphs.globals.stop)
>>>>>>> f2e9bd06
    return total_loss, (
        loss_focus,
        loss_atom_type,
        loss_position,
    )


<<<<<<< HEAD
=======
def replace_globals(graphs: jraph.GraphsTuple) -> jraph.GraphsTuple:
    """Replaces the globals attribute with a constant feature for each graph."""
    return graphs._replace(
        globals=datatypes.FragmentGlobals(
            stop=jnp.ones([graphs.n_node.shape[0]]),
            target_positions=jnp.ones([graphs.n_node.shape[0], 3]),
            target_species=jnp.ones([graphs.n_node.shape[0]], dtype=jnp.int32),
            target_species_probability=jnp.ones([graphs.n_node.shape[0], models.NUM_ELEMENTS]),
        )
    )


>>>>>>> f2e9bd06
def get_predictions(
    state: train_state.TrainState,
    graphs: jraph.GraphsTuple,
) -> datatypes.Predictions:
    """Get predictions from the network for input graphs."""
    return state.apply_fn(state.params, graphs)


@functools.partial(jax.jit, static_argnames=["loss_kwargs"])
def train_step(
    state: train_state.TrainState,
    graphs: jraph.GraphsTuple,
    loss_kwargs: Dict[str, Union[float, int]],
) -> Tuple[train_state.TrainState, metrics.Collection]:
    """Performs one update step over the current batch of graphs."""

    def loss_fn(params: optax.Params, graphs: jraph.GraphsTuple) -> float:
        curr_state = state.replace(params=params)
        preds = get_predictions(curr_state, graphs)
        loss, _ = generation_loss(preds=preds, graphs=graphs, **loss_kwargs)
        mask = jraph.get_graph_padding_mask(graphs)
        loss = jnp.where(mask, loss, 0.0)
        return jnp.sum(loss) / jnp.sum(mask)

    grad_fn = jax.value_and_grad(loss_fn, has_aux=False)
    total_loss, grads = grad_fn(state.params, graphs)
    state = state.apply_gradients(grads=grads)

    metrics_update = TrainMetrics.single_from_model_output(total_loss=total_loss)
    return state, metrics_update


@functools.partial(jax.jit, static_argnames=["loss_kwargs"])
def evaluate_step(
    state: train_state.TrainState,
    graphs: jraph.GraphsTuple,
    loss_kwargs: Dict[str, Union[float, int]],
) -> metrics.Collection:
    """Computes metrics over a set of graphs."""
    # Compute predictions and resulting loss.
    preds = get_predictions(state, graphs)
    total_loss, (focus_loss, atom_type_loss, position_loss) = generation_loss(preds=preds, graphs=graphs, **loss_kwargs)

    # Take mean over valid graphs.
    mask = jraph.get_graph_padding_mask(graphs)
    total_loss, (focus_loss, atom_type_loss, position_loss) = jax.tree_map(
        lambda arr: jnp.sum(arr * mask) / jnp.sum(mask),
        (total_loss, (focus_loss, atom_type_loss, position_loss)),
    )

    return EvalMetrics.single_from_model_output(
        total_loss=total_loss,
        focus_loss=focus_loss,
        atom_type_loss=atom_type_loss,
        position_loss=position_loss,
    )


def evaluate_model(
    state: train_state.TrainState,
    datasets: Iterator[datatypes.Fragment],
    splits: Iterable[str],
    loss_kwargs: Dict[str, Union[float, int]],
    num_eval_steps: int = 100,
) -> Dict[str, metrics.Collection]:
    """Evaluates the model on metrics over the specified splits."""

    # Loop over each split independently.
    eval_metrics = {}
    for split in splits:
        split_metrics = None

        # Loop over graphs.
        for graphs in datasets[split].take(num_eval_steps).as_numpy_iterator():
            graphs = datatypes.Fragment.from_graphstuple(graphs)
            split_metrics_update = evaluate_step(state, graphs, loss_kwargs)

            # Update metrics.
            if split_metrics is None:
                split_metrics = split_metrics_update
            else:
                split_metrics = split_metrics.merge(split_metrics_update)
        eval_metrics[split] = split_metrics

    return eval_metrics


def train_and_evaluate(config: ml_collections.FrozenConfigDict, workdir: str) -> train_state.TrainState:
    """Execute model training and evaluation loop.

    Args:
      config: Hyperparameter configuration for training and evaluation.
      workdir: Directory where the TensorBoard summaries are written to.

    Returns:
      The train state (which includes the `.params`).
    """
    # We only support single-host training.
    assert jax.process_count() == 1

    # Create writer for logs.
    writer = metric_writers.create_default_writer(workdir)
    writer.write_hparams(config.to_dict())

    # Get datasets, organized by split.
    logging.info("Obtaining datasets.")
    rng = jax.random.PRNGKey(0)
    # datasets = input_pipeline.get_datasets(rng, config)
    datasets = input_pipeline_tf.get_datasets(rng, config)

    # Create and initialize the network.
    logging.info("Initializing network.")
    rng, init_rng = jax.random.split(rng)
    train_iter = datasets["train"].as_numpy_iterator()
    init_graphs = next(train_iter)
    net = create_model(config)
    params = jax.jit(net.init)(init_rng, init_graphs)
    parameter_overview.log_parameter_overview(params)

    # Create the optimizer.
    tx = create_optimizer(config)

    # Create the training state.
    state = train_state.TrainState.create(apply_fn=net.apply, params=params, tx=tx)

    # Set up checkpointing of the model.
    checkpoint_dir = os.path.join(workdir, "checkpoints")
    ckpt = checkpoint.Checkpoint(checkpoint_dir, max_to_keep=2)
    state = ckpt.restore_or_initialize(state)
    initial_step = int(state.step) + 1

    # Hooks called periodically during training.
    report_progress = periodic_actions.ReportProgress(num_train_steps=config.num_train_steps, writer=writer)
    profile = periodic_actions.Profile(
        logdir=workdir,
        num_profile_steps=5,
    )
    hooks = [report_progress, profile]

    # Begin training loop.
    logging.info("Starting training.")
    train_metrics = None
    for step in range(initial_step, config.num_train_steps + 1):
        # Perform one step of training.
        with jax.profiler.StepTraceAnnotation("train_step", step_num=step):
            graphs = next(train_iter)
            graphs = datatypes.Fragment.from_graphstuple(graphs)
            state, metrics_update = train_step(
                state,
                graphs,
                loss_kwargs=config.loss_kwargs,
            )

        # Update metrics.
        if train_metrics is None:
            train_metrics = metrics_update
        else:
            train_metrics = train_metrics.merge(metrics_update)

        # Quick indication that training is happening.
        logging.log_first_n(logging.INFO, "Finished training step %d.", 10, step)
        for hook in hooks:
            hook(step)

        # Log, if required.
        is_last_step = step == config.num_train_steps
        if step % config.log_every_steps == 0 or is_last_step:
            writer.write_scalars(step, add_prefix_to_keys(train_metrics.compute(), "train"))
            train_metrics = None

        # Evaluate on validation and test splits, if required.
        if step % config.eval_every_steps == 0 or is_last_step:
            splits = ["val", "test"]
            with report_progress.timed("eval"):
                eval_metrics = evaluate_model(state, datasets, splits, config.loss_kwargs)
            for split in splits:
                writer.write_scalars(step, add_prefix_to_keys(eval_metrics[split].compute(), split))

        # Checkpoint model, if required.
        if step % config.checkpoint_every_steps == 0 or is_last_step:
            with report_progress.timed("checkpoint"):
                ckpt.save(state)

    return state<|MERGE_RESOLUTION|>--- conflicted
+++ resolved
@@ -25,13 +25,10 @@
 )
 from flax.training import train_state
 
-<<<<<<< HEAD
+import datatypes
 import input_pipeline
 import input_pipeline_tf
-=======
->>>>>>> f2e9bd06
 import datatypes
-import input_pipeline
 import models
 
 
@@ -216,18 +213,9 @@
         )(target_positions)
         radius_weights += 1e-10
 
-<<<<<<< HEAD
         radius_weights = radius_weights / jnp.sum(
             radius_weights, axis=-1, keepdims=True
         )
-=======
-        jax.debug.print("target_positions={target_positions}", target_positions=target_positions)
-        jax.debug.print(
-            "radius_weight_sum={radius_weight_sum}",
-            radius_weight_sum=jnp.sum(radius_weights, axis=-1, keepdims=True),
-        )
-        radius_weights = radius_weights / jnp.sum(radius_weights, axis=-1, keepdims=True)
->>>>>>> f2e9bd06
 
         # radius_weights is of shape (num_graphs, num_radii)
         assert radius_weights.shape == (num_graphs, num_radii)
@@ -254,19 +242,9 @@
     loss_atom_type = atom_type_loss()
     loss_position = position_loss()
 
-<<<<<<< HEAD
     total_loss = loss_focus + (loss_atom_type + loss_position) * (
         1 - graphs.globals.stop
     )
-=======
-    jax.debug.print("loss_focus={loss_focus}", loss_focus=loss_focus)
-    jax.debug.print("loss_atom_type={loss_atom_type}", loss_atom_type=loss_atom_type)
-    jax.debug.print("loss_position={loss_position}", loss_position=loss_position)
-    jax.debug.print("n_node={n_node}", n_node=graphs.n_node)
-    jax.debug.print("mask={mask}", mask=jraph.get_graph_padding_mask(graphs))
-
-    total_loss = loss_focus + (loss_atom_type + loss_position) * (1 - graphs.globals.stop)
->>>>>>> f2e9bd06
     return total_loss, (
         loss_focus,
         loss_atom_type,
@@ -274,21 +252,6 @@
     )
 
 
-<<<<<<< HEAD
-=======
-def replace_globals(graphs: jraph.GraphsTuple) -> jraph.GraphsTuple:
-    """Replaces the globals attribute with a constant feature for each graph."""
-    return graphs._replace(
-        globals=datatypes.FragmentGlobals(
-            stop=jnp.ones([graphs.n_node.shape[0]]),
-            target_positions=jnp.ones([graphs.n_node.shape[0], 3]),
-            target_species=jnp.ones([graphs.n_node.shape[0]], dtype=jnp.int32),
-            target_species_probability=jnp.ones([graphs.n_node.shape[0], models.NUM_ELEMENTS]),
-        )
-    )
-
-
->>>>>>> f2e9bd06
 def get_predictions(
     state: train_state.TrainState,
     graphs: jraph.GraphsTuple,
