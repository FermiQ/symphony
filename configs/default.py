--- conflicted
+++ resolved
@@ -8,18 +8,11 @@
     config = ml_collections.ConfigDict()
 
     config.rng_seed = 0
-<<<<<<< HEAD
     config.root_dir = "/Users/ameyad/Documents/qm9_data_tf/"
     config.root_dir = "/home/ameyad/qm9_data_tf/data_tf2"
-    config.num_train_files = 1
-    config.num_val_files = 1
-    config.num_test_files = 1
-=======
-    config.root_dir = "/Users/ameyad/Documents/qm9_data_tf/data_tf2/"
     config.train_molecules = (0, 47616)
     config.val_molecules =  (47616, 53568)
     config.test_molecules = (53568, 133920)
->>>>>>> f9311601
 
     config.num_train_steps = 10_000
     config.num_eval_steps = 100
