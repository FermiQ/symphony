--- conflicted
+++ resolved
@@ -7,17 +7,6 @@
 
 def get_root_dir(dataset: str) -> Optional[str]:
     """Get the root directory for the QM9 dataset."""
-<<<<<<< HEAD
-    hostname, username = os.uname()[1], os.environ.get("USER")
-    if hostname == "potato.mit.edu":
-        return "/home/ameyad/qm9_data_tf/data_tf2"
-    elif username == "ameyad":
-        return "/Users/ameyad/Documents/qm9_data_tf/data_tf2"
-    elif username == "songk":
-        return (
-            "/Users/songk/atomicarchitects/spherical_harmonic_net/qm9_data_tf/data_tf2"
-        )
-=======
     if dataset == "qm9":
         hostname, username = os.uname()[1], os.environ.get("USER")
         if hostname == "potato.mit.edu":
@@ -25,8 +14,7 @@
         elif username == "ameyad":
             return "/Users/ameyad/Documents/qm9_data_tf/data_tf2"
         elif username == "songk":
-            return "/home/songk/atomicarchitects/spherical_harmonic_net/qm9_data_tf/data_tf2"
->>>>>>> 83bdfb76
+            return "/Users/songk/atomicarchitects/spherical_harmonic_net/qm9_data_tf/data_tf2"
     return None
 
 
