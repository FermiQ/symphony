"""Defines the default training configuration."""

import ml_collections


def get_config() -> ml_collections.ConfigDict:
    """Get the default training configuration."""
    config = ml_collections.ConfigDict()

    # Dataset.
    config.dataset = "platonic_solids"
    config.fragment_logic = "nn"
    config.root_dir = None
    config.shuffle_datasets = True
<<<<<<< HEAD
    config.train_pieces = (0, 1)
    config.val_pieces = (0, 1)
    config.test_pieces = (0, 1)
    config.max_targets_per_graph = 3

    # Optimizer.
    config.optimizer = "adam"
    config.momentum = None
=======
    config.train_pieces = (None, None)
    config.val_pieces = (None, None)
    config.test_pieces = (None, None)
    config.max_targets_per_graph = 1

    # Optimizer.
    config.optimizer = "adam"
>>>>>>> 2daec700
    config.learning_rate = 1e-3
    config.learning_rate_schedule = "constant"
    config.learning_rate_schedule_kwargs = ml_collections.ConfigDict()
    config.learning_rate_schedule_kwargs.init_value = config.get_ref("learning_rate")
    config.learning_rate_schedule_kwargs.peak_value = 2 * config.get_ref(
        "learning_rate"
    )
    config.learning_rate_schedule_kwargs.warmup_steps = 2000
    config.learning_rate_schedule_kwargs.decay_steps = 50000

    # Training.
    config.rng_seed = 0
    config.num_train_steps = 20_000
    config.num_eval_steps = 3000
    config.num_eval_steps_at_end_of_training = 5000
    config.log_every_steps = 1000
    config.eval_every_steps = 30000
    config.nn_tolerance = 0.5
    config.nn_cutoff = 5.0
    config.compute_padding_dynamically = False
    config.max_n_graphs = 16
    config.max_n_nodes = 15 * config.get_ref("max_n_graphs")
    config.max_n_edges = 45 * config.get_ref("max_n_graphs")
    config.loss_kwargs = ml_collections.ConfigDict()
<<<<<<< HEAD
    config.loss_kwargs.radius_rbf_variance = 1e-5
    config.loss_kwargs.target_position_inverse_temperature = 20.0
=======
    config.loss_kwargs.radius_rbf_variance = 1e-3
    config.loss_kwargs.target_position_inverse_temperature = 200.0
>>>>>>> 2daec700
    config.loss_kwargs.target_position_lmax = 5
    config.loss_kwargs.ignore_position_loss_for_small_fragments = False
    config.loss_kwargs.position_loss_type = "kl_divergence"
    config.loss_kwargs.radial_loss_scaling_factor = 1.0
    config.loss_kwargs.mask_atom_types = False
    config.mask_atom_types = False
    config.add_noise_to_positions = True
    config.position_noise_std = 0.1
    config.freeze_node_embedders = False

    # Prediction heads.
    config.focus_and_target_species_predictor = ml_collections.ConfigDict()
    config.focus_and_target_species_predictor.compute_global_embedding = False
    config.focus_and_target_species_predictor.latent_size = 128
    config.focus_and_target_species_predictor.num_layers = 3
    config.focus_and_target_species_predictor.activation = "softplus"

    config.target_position_predictor = ml_collections.ConfigDict()
    config.target_position_predictor.res_beta = 90
    config.target_position_predictor.res_alpha = 179
    config.target_position_predictor.num_channels = 1
    config.target_position_predictor.min_radius = 0.5
    config.target_position_predictor.max_radius = 1.5
    config.target_position_predictor.num_radii = 20
    config.target_position_predictor.apply_gate = False
    config.target_position_predictor.factorized = False
    return config<|MERGE_RESOLUTION|>--- conflicted
+++ resolved
@@ -12,16 +12,6 @@
     config.fragment_logic = "nn"
     config.root_dir = None
     config.shuffle_datasets = True
-<<<<<<< HEAD
-    config.train_pieces = (0, 1)
-    config.val_pieces = (0, 1)
-    config.test_pieces = (0, 1)
-    config.max_targets_per_graph = 3
-
-    # Optimizer.
-    config.optimizer = "adam"
-    config.momentum = None
-=======
     config.train_pieces = (None, None)
     config.val_pieces = (None, None)
     config.test_pieces = (None, None)
@@ -29,7 +19,6 @@
 
     # Optimizer.
     config.optimizer = "adam"
->>>>>>> 2daec700
     config.learning_rate = 1e-3
     config.learning_rate_schedule = "constant"
     config.learning_rate_schedule_kwargs = ml_collections.ConfigDict()
@@ -54,13 +43,8 @@
     config.max_n_nodes = 15 * config.get_ref("max_n_graphs")
     config.max_n_edges = 45 * config.get_ref("max_n_graphs")
     config.loss_kwargs = ml_collections.ConfigDict()
-<<<<<<< HEAD
-    config.loss_kwargs.radius_rbf_variance = 1e-5
-    config.loss_kwargs.target_position_inverse_temperature = 20.0
-=======
     config.loss_kwargs.radius_rbf_variance = 1e-3
     config.loss_kwargs.target_position_inverse_temperature = 200.0
->>>>>>> 2daec700
     config.loss_kwargs.target_position_lmax = 5
     config.loss_kwargs.ignore_position_loss_for_small_fragments = False
     config.loss_kwargs.position_loss_type = "kl_divergence"
