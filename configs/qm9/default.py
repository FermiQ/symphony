--- conflicted
+++ resolved
@@ -10,16 +10,16 @@
     # Dataset.
     config.dataset = "qm9"
     config.fragment_logic = "nn"
-    config.heavy_first = False
-    config.max_targets_per_graph = 1
+    config.train_on_split_smaller_than_chunk = False
     config.root_dir = None
     config.use_edm_splits = True
-    config.num_train_molecules = 100000
-    config.num_val_molecules = 17748
-    config.num_test_molecules = 13083
+    config.num_train_molecules = None
+    config.num_val_molecules = None
+    config.num_test_molecules = None
     config.shuffle_datasets = True
-<<<<<<< HEAD
-    config.max_targets_per_graph = 1
+    config.infer_edges_with_radial_cutoff = True
+    config.radial_cutoff = 5.0
+    config.max_targets_per_graph = 4
 
     # Optimizer.
     config.optimizer = "adam"
@@ -36,47 +36,29 @@
 
     # Training.
     config.rng_seed = 0
-    config.num_train_steps = 10_000_000
+    config.num_train_steps = 1_000_000
     config.num_eval_steps = 3000
     config.num_eval_steps_at_end_of_training = 5000
     config.log_every_steps = 1000
     config.eval_every_steps = 30000
+    config.generate_every_steps = 30000
     config.nn_tolerance = 0.5
-    config.nn_cutoff = 5.0
-=======
-    config.infer_edges_with_radial_cutoff = True
-    config.radial_cutoff = 5.0
-
-    # Optimizer.
-    config.optimizer = "adam"
-    config.learning_rate = 1e-3
-    config.gradient_clip_norm = 1.0
-
-    # Training.
-    config.rng_seed = 0
-    config.use_same_rng_across_structures = False
-    config.num_train_steps = 2_000_000
-    config.log_every_steps = 1_000
-    config.eval = True
-    config.num_eval_steps = 100
-    config.eval_every_steps = 30_000
-    config.generate = True
-    config.generate_every_steps = 30_000
-    config.nn_tolerance = 0.1
->>>>>>> 1c750a32
     config.compute_padding_dynamically = False
     config.max_n_graphs = 16
     config.max_n_nodes = 30 * config.get_ref("max_n_graphs")
     config.max_n_edges = 90 * config.get_ref("max_n_graphs")
     config.loss_kwargs = ml_collections.ConfigDict()
+    config.loss_kwargs.radius_rbf_variance = 1e-5
+    config.loss_kwargs.target_position_inverse_temperature = 20.0
+    config.loss_kwargs.target_position_lmax = 5
     config.loss_kwargs.ignore_position_loss_for_small_fragments = False
+    config.loss_kwargs.position_loss_type = "kl_divergence"
+    config.loss_kwargs.radial_loss_scaling_factor = 1.0
+    config.loss_kwargs.mask_atom_types = False
+    config.mask_atom_types = False
     config.add_noise_to_positions = True
-<<<<<<< HEAD
     config.position_noise_std = 0.05
     config.freeze_node_embedders = False
-=======
-    config.position_noise_std = 0.1
->>>>>>> 1c750a32
 
     # Prediction heads.
     config.focus_and_target_species_predictor = ml_collections.ConfigDict()
@@ -86,7 +68,6 @@
     config.focus_and_target_species_predictor.activation = "softplus"
 
     config.target_position_predictor = ml_collections.ConfigDict()
-<<<<<<< HEAD
     config.target_position_predictor.res_beta = 180
     config.target_position_predictor.res_alpha = 359
     config.target_position_predictor.num_channels = 2
@@ -98,38 +79,17 @@
     config.target_position_predictor.radial_mlp_latent_size = 128
     config.target_position_predictor.radial_mlp_num_layers = 2
     config.target_position_predictor.radial_mlp_activation = "swish"
-=======
-    config.target_position_predictor.angular_predictor = ml_collections.ConfigDict()
-    config.target_position_predictor.angular_predictor.num_channels = 2
-    config.target_position_predictor.angular_predictor.radial_mlp_num_layers = 2
-    config.target_position_predictor.angular_predictor.radial_mlp_latent_size = 8
-    config.target_position_predictor.angular_predictor.res_beta = 100
-    config.target_position_predictor.angular_predictor.res_alpha = 99
-    config.target_position_predictor.angular_predictor.quadrature = "gausslegendre"
-    config.target_position_predictor.angular_predictor.sampling_inverse_temperature_factor = 10.0
-    config.target_position_predictor.angular_predictor.sampling_num_steps = 1000
-    config.target_position_predictor.angular_predictor.sampling_init_step_size = 10.0
-
-    config.target_position_predictor.radial_predictor = ml_collections.ConfigDict()
-    config.target_position_predictor.radial_predictor.num_bins = 16
-    config.target_position_predictor.radial_predictor.num_param_mlp_layers = 2
-    config.target_position_predictor.radial_predictor.num_layers = 2
-    config.target_position_predictor.radial_predictor.min_radius = 0.0
-    config.target_position_predictor.radial_predictor.max_radius = 5.0
-    config.target_position_predictor.radial_predictor.boundary_error = 0.35
 
     # Generation.
     config.generation = ml_collections.ConfigDict()
     config.generation.focus_and_atom_type_inverse_temperature = 1.0
     config.generation.position_inverse_temperature = 1.0
-    config.generation.res_beta = config.target_position_predictor.angular_predictor.get_ref("res_beta")
-    config.generation.res_alpha = config.target_position_predictor.angular_predictor.get_ref("res_alpha")
+    config.generation.res_beta = config.target_position_predictor.get_ref("res_beta")
+    config.generation.res_alpha = config.target_position_predictor.get_ref("res_alpha")
     config.generation.radial_cutoff = config.get_ref("radial_cutoff")
     config.generation.num_seeds = 100
     config.generation.num_seeds_per_chunk = 20
     config.generation.init_molecules = "H"
     config.generation.max_num_atoms = 35
-    config.generation.avg_neighbors_per_atom = 10
->>>>>>> 1c750a32
 
     return config