{
 "cells": [
  {
   "cell_type": "code",
   "execution_count": 1,
   "metadata": {},
   "outputs": [],
   "source": [
    "from ase.atoms import Atoms\n",
    "from ase.io import write\n",
    "from ase.visualize import view\n",
    "import e3nn_jax as e3nn\n",
    "import jax\n",
    "import jax.numpy as jnp\n",
    "import jraph\n",
    "import plotly.graph_objects as go\n",
    "import sys\n",
    "\n",
    "sys.path.append('..')\n",
    "import analysis\n",
    "import datatypes\n",
    "import models\n",
    "import train"
   ]
  },
  {
   "cell_type": "code",
   "execution_count": 3,
   "metadata": {},
   "outputs": [
    {
     "ename": "FileNotFoundError",
     "evalue": "../workdirs/mace/interactions=1/l=0/channels=64 does not exist.",
     "output_type": "error",
     "traceback": [
      "\u001b[0;31m---------------------------------------------------------------------------\u001b[0m",
      "\u001b[0;31mFileNotFoundError\u001b[0m                         Traceback (most recent call last)",
      "Cell \u001b[0;32mIn[2], line 1\u001b[0m\n\u001b[0;32m----> 1\u001b[0m config, best_state, metrics_for_best_state, datasets \u001b[39m=\u001b[39m analysis\u001b[39m.\u001b[39;49mload_from_workdir(\u001b[39m'\u001b[39;49m\u001b[39m../workdirs/mace/interactions=1/l=0/channels=64\u001b[39;49m\u001b[39m'\u001b[39;49m)\n",
      "File \u001b[0;32m~/Documents/spherical-harmonic-net/notebooks/../analysis.py:51\u001b[0m, in \u001b[0;36mload_from_workdir\u001b[0;34m(workdir, load_pickled_params, init_graphs)\u001b[0m\n\u001b[1;32m     48\u001b[0m \u001b[39m\u001b[39m\u001b[39m\"\"\"Loads the scaler, model and auxiliary data from the supplied workdir.\"\"\"\u001b[39;00m\n\u001b[1;32m     50\u001b[0m \u001b[39mif\u001b[39;00m \u001b[39mnot\u001b[39;00m os\u001b[39m.\u001b[39mpath\u001b[39m.\u001b[39mexists(workdir):\n\u001b[0;32m---> 51\u001b[0m     \u001b[39mraise\u001b[39;00m \u001b[39mFileNotFoundError\u001b[39;00m(\u001b[39mf\u001b[39m\u001b[39m\"\u001b[39m\u001b[39m{\u001b[39;00mworkdir\u001b[39m}\u001b[39;00m\u001b[39m does not exist.\u001b[39m\u001b[39m\"\u001b[39m)\n\u001b[1;32m     53\u001b[0m \u001b[39m# Load config.\u001b[39;00m\n\u001b[1;32m     54\u001b[0m saved_config_path \u001b[39m=\u001b[39m os\u001b[39m.\u001b[39mpath\u001b[39m.\u001b[39mjoin(workdir, \u001b[39m\"\u001b[39m\u001b[39mconfig.yml\u001b[39m\u001b[39m\"\u001b[39m)\n",
      "\u001b[0;31mFileNotFoundError\u001b[0m: ../workdirs/mace/interactions=1/l=0/channels=64 does not exist."
     ]
    }
   ],
   "source": [
    "config, best_state_train, best_state_eval, metrics_for_best_state, datasets = analysis.load_from_workdir('../workdirs/mace/interactions=2/l=3/channels=32', load_pickled_params=False)"
   ]
  },
  {
   "cell_type": "code",
<<<<<<< HEAD
   "execution_count": 4,
=======
   "execution_count": null,
>>>>>>> 9739d8de
   "metadata": {},
   "outputs": [
    {
     "data": {
      "text/plain": [
       "{'val': {'total_loss': array(1.5165603, dtype=float32),\n",
       "  'focus_loss': array(0.4437537, dtype=float32),\n",
       "  'atom_type_loss': array(0.70975226, dtype=float32),\n",
       "  'position_loss': array(0.36305448, dtype=float32)},\n",
       " 'test': {'total_loss': array(1.2162731, dtype=float32),\n",
       "  'focus_loss': array(0.4060237, dtype=float32),\n",
       "  'atom_type_loss': array(0.63641983, dtype=float32),\n",
       "  'position_loss': array(0.17382975, dtype=float32)}}"
      ]
     },
     "execution_count": 4,
     "metadata": {},
     "output_type": "execute_result"
    }
   ],
   "source": [
    "metrics_for_best_state"
   ]
  },
  {
   "cell_type": "code",
<<<<<<< HEAD
   "execution_count": 5,
=======
   "execution_count": null,
>>>>>>> 9739d8de
   "metadata": {},
   "outputs": [],
   "source": [
    "cutoff = 5.0\n",
    "rng = jax.random.PRNGKey(0)\n",
    "epsilon = 1e-4"
   ]
  },
  {
   "cell_type": "code",
<<<<<<< HEAD
   "execution_count": 6,
=======
   "execution_count": null,
>>>>>>> 9739d8de
   "metadata": {},
   "outputs": [],
   "source": [
    "example_graph = next(datasets[\"test\"].as_numpy_iterator())\n",
    "frag = datatypes.Fragment.from_graphstuple(example_graph)\n",
    "frag = jax.tree_map(jnp.asarray, frag)\n",
    "\n",
    "frag_unpadded = jraph.unpad_with_graphs(frag)\n",
    "molecules = jraph.unbatch(frag_unpadded)"
   ]
  },
  {
   "cell_type": "code",
<<<<<<< HEAD
   "execution_count": 7,
=======
   "execution_count": null,
>>>>>>> 9739d8de
   "metadata": {},
   "outputs": [],
   "source": [
    "mol = molecules[0]\n",
    "species_list = mol.nodes.species.tolist()\n",
    "positions_list = mol.nodes.positions.tolist()"
   ]
  },
  {
   "cell_type": "code",
<<<<<<< HEAD
   "execution_count": 8,
=======
   "execution_count": null,
>>>>>>> 9739d8de
   "metadata": {},
   "outputs": [],
   "source": [
    "preds = train.get_predictions(best_state_eval, mol, rng)\n",
    "focus_index = preds.focus_indices.tolist()[0]\n",
    "true_focus_index = 0\n",
    "# add stop probability\n",
    "focus_probs = jax.nn.softmax(jnp.concatenate([preds.focus_logits, jnp.array([0])]))\n",
    "\n",
    "pred_species = preds.target_species.tolist()[0]\n",
    "pred_position = preds.position_vectors.tolist()[0]"
   ]
  },
  {
   "cell_type": "code",
   "execution_count": null,
<<<<<<< HEAD
   "metadata": {},
   "outputs": [],
   "source": [
    "preds."
   ]
  },
  {
   "cell_type": "code",
   "execution_count": 35,
=======
>>>>>>> 9739d8de
   "metadata": {},
   "outputs": [],
   "source": [
    "atomic_numbers = jnp.array([1, 6, 7, 8, 9])\n",
    "numbers_to_symbols = {1: 'H', 6: 'C', 7: 'N', 8: 'O', 9: 'F'}\n",
    "elements = list(numbers_to_symbols.values())\n",
    "\n",
    "# covalent bond radii, in angstroms\n",
    "element_radii = [0.32, 0.75, 0.71, 0.63, 0.64]\n",
    "\n",
    "def get_numbers(species: jnp.ndarray):\n",
    "    numbers = []\n",
    "    for i in species:\n",
    "        numbers.append(atomic_numbers[i])\n",
    "    return jnp.array(numbers)"
   ]
  },
  {
   "cell_type": "code",
<<<<<<< HEAD
   "execution_count": 47,
=======
   "execution_count": null,
>>>>>>> 9739d8de
   "metadata": {},
   "outputs": [
    {
     "data": {
      "application/vnd.jupyter.widget-view+json": {
       "model_id": "2a3679b9ffd041358bb4ac4a147a432b",
       "version_major": 2,
       "version_minor": 0
      },
      "text/plain": [
       "HBox(children=(NGLWidget(), VBox(children=(Dropdown(description='Show', options=('All', 'C', 'H'), value='All'…"
      ]
     },
     "metadata": {},
     "output_type": "display_data"
    }
   ],
   "source": [
    "mol_atoms = Atoms(positions=positions_list, numbers=get_numbers(species_list))\n",
    "v = view(mol_atoms, viewer='ngl')\n",
    "\n",
    "num_nodes = mol.n_node[0].tolist()\n",
    "\n",
    "for i in range(num_nodes):\n",
    "    focus_prob = focus_probs.tolist()[i]\n",
    "    species = species_list[i]\n",
    "\n",
    "    # add focus probability highlights for each atom\n",
    "    v.view.shape.add_sphere(\n",
    "        positions_list[i],\n",
    "        [1, 0.85, 0],\n",
    "        element_radii[species] * 0.6,\n",
    "        f\"atom {i} ({elements[species]}): focus probability {focus_prob:.3f}\",\n",
    "    )\n",
    "    v.view.update_representation(component=i+1, opacity=focus_prob)\n",
    "\n",
    "# add true focus highlight\n",
    "v.view.shape.add_sphere(\n",
    "    positions_list[0],\n",
    "    [0, 1, 0],\n",
    "    element_radii[species_list[0]] * 0.6,\n",
    "    f\"atom {i} ({elements[species_list[0]]}): true focus (probability {focus_probs.tolist()[0]:.3f})\",\n",
    ")\n",
    "v.view.update_representation(component=num_nodes+1, opacity=0.4)\n",
    "\n",
    "# add the next atom we're adding to this molecule, predicted specie + highlight\n",
    "v.view.shape.add_sphere(\n",
    "    pred_position,\n",
    "    [1, 0, 1],\n",
    "    element_radii[pred_species] * 0.5,\n",
    "    f\"predicted atom: {elements[pred_species]}\",\n",
    ")\n",
    "\n",
    "# add an arrow from true focus\n",
    "pred_focus_position = positions_list[focus_index]\n",
    "v.view.shape.add_arrow(\n",
    "    pred_focus_position,\n",
    "    pred_position,\n",
    "    [1, 0.85, 0],\n",
    "    0.1,\n",
    "    f'distance: {jnp.sqrt(jnp.sum((jnp.array(pred_position)-jnp.array(pred_focus_position))**2)):.3f} A'\n",
    ")\n",
    "\n",
    "v"
   ]
  },
  {
   "cell_type": "code",
   "execution_count": null,
   "metadata": {},
   "outputs": [],
   "source": [
    "img = view.render_image()\n",
    "with open(\"img.png\", \"wb\") as f:\n",
    "    f.write(img.value)"
   ]
  },
  {
   "cell_type": "code",
   "execution_count": null,
   "metadata": {},
   "outputs": [],
   "source": []
  }
 ],
 "metadata": {
  "kernelspec": {
   "display_name": "sh-net",
   "language": "python",
   "name": "python3"
  },
  "language_info": {
   "codemirror_mode": {
    "name": "ipython",
    "version": 3
   },
   "file_extension": ".py",
   "mimetype": "text/x-python",
   "name": "python",
   "nbconvert_exporter": "python",
   "pygments_lexer": "ipython3",
   "version": "3.10.6"
  },
  "latex_envs": {
   "LaTeX_envs_menu_present": true,
   "autoclose": false,
   "autocomplete": true,
   "bibliofile": "biblio.bib",
   "cite_by": "apalike",
   "current_citInitial": 1,
   "eqLabelWithNumbers": true,
   "eqNumInitial": 1,
   "hotkeys": {
    "equation": "Ctrl-E",
    "itemize": "Ctrl-I"
   },
   "labels_anchors": false,
   "latex_user_defs": false,
   "report_style_numbering": false,
   "user_envs_cfg": false
  },
  "toc": {
   "base_numbering": 1,
   "nav_menu": {},
   "number_sections": true,
   "sideBar": true,
   "skip_h1_title": false,
   "title_cell": "Table of Contents",
   "title_sidebar": "Contents",
   "toc_cell": false,
   "toc_position": {},
   "toc_section_display": true,
   "toc_window_display": false
  },
  "vscode": {
   "interpreter": {
    "hash": "6812f6bea93996b24571ab32489b66aa23cd67ae28674218a16278d3e0431607"
   }
  }
 },
 "nbformat": 4,
 "nbformat_minor": 2
}<|MERGE_RESOLUTION|>--- conflicted
+++ resolved
@@ -2,7 +2,7 @@
  "cells": [
   {
    "cell_type": "code",
-   "execution_count": 1,
+   "execution_count": 49,
    "metadata": {},
    "outputs": [],
    "source": [
@@ -17,41 +17,32 @@
     "import sys\n",
     "\n",
     "sys.path.append('..')\n",
+    "sys.path.append('../analyses')\n",
     "import analysis\n",
     "import datatypes\n",
+    "import input_pipeline_tf\n",
     "import models\n",
     "import train"
    ]
   },
   {
    "cell_type": "code",
-   "execution_count": 3,
-   "metadata": {},
-   "outputs": [
-    {
-     "ename": "FileNotFoundError",
-     "evalue": "../workdirs/mace/interactions=1/l=0/channels=64 does not exist.",
-     "output_type": "error",
-     "traceback": [
-      "\u001b[0;31m---------------------------------------------------------------------------\u001b[0m",
-      "\u001b[0;31mFileNotFoundError\u001b[0m                         Traceback (most recent call last)",
-      "Cell \u001b[0;32mIn[2], line 1\u001b[0m\n\u001b[0;32m----> 1\u001b[0m config, best_state, metrics_for_best_state, datasets \u001b[39m=\u001b[39m analysis\u001b[39m.\u001b[39;49mload_from_workdir(\u001b[39m'\u001b[39;49m\u001b[39m../workdirs/mace/interactions=1/l=0/channels=64\u001b[39;49m\u001b[39m'\u001b[39;49m)\n",
-      "File \u001b[0;32m~/Documents/spherical-harmonic-net/notebooks/../analysis.py:51\u001b[0m, in \u001b[0;36mload_from_workdir\u001b[0;34m(workdir, load_pickled_params, init_graphs)\u001b[0m\n\u001b[1;32m     48\u001b[0m \u001b[39m\u001b[39m\u001b[39m\"\"\"Loads the scaler, model and auxiliary data from the supplied workdir.\"\"\"\u001b[39;00m\n\u001b[1;32m     50\u001b[0m \u001b[39mif\u001b[39;00m \u001b[39mnot\u001b[39;00m os\u001b[39m.\u001b[39mpath\u001b[39m.\u001b[39mexists(workdir):\n\u001b[0;32m---> 51\u001b[0m     \u001b[39mraise\u001b[39;00m \u001b[39mFileNotFoundError\u001b[39;00m(\u001b[39mf\u001b[39m\u001b[39m\"\u001b[39m\u001b[39m{\u001b[39;00mworkdir\u001b[39m}\u001b[39;00m\u001b[39m does not exist.\u001b[39m\u001b[39m\"\u001b[39m)\n\u001b[1;32m     53\u001b[0m \u001b[39m# Load config.\u001b[39;00m\n\u001b[1;32m     54\u001b[0m saved_config_path \u001b[39m=\u001b[39m os\u001b[39m.\u001b[39mpath\u001b[39m.\u001b[39mjoin(workdir, \u001b[39m\"\u001b[39m\u001b[39mconfig.yml\u001b[39m\u001b[39m\"\u001b[39m)\n",
-      "\u001b[0;31mFileNotFoundError\u001b[0m: ../workdirs/mace/interactions=1/l=0/channels=64 does not exist."
-     ]
-    }
-   ],
-   "source": [
-    "config, best_state_train, best_state_eval, metrics_for_best_state, datasets = analysis.load_from_workdir('../workdirs/mace/interactions=2/l=3/channels=32', load_pickled_params=False)"
-   ]
-  },
-  {
-   "cell_type": "code",
-<<<<<<< HEAD
-   "execution_count": 4,
-=======
-   "execution_count": null,
->>>>>>> 9739d8de
+   "execution_count": 50,
+   "metadata": {},
+   "outputs": [],
+   "source": [
+    "config, best_state_train, best_state_eval, metrics_for_best_state = analysis.load_from_workdir('../workdirs/mace/interactions=2/l=3/channels=32', load_pickled_params=False)\n",
+    "rng = jax.random.PRNGKey(config.rng_seed)\n",
+    "rng, dataset_rng = jax.random.split(rng)\n",
+    "datasets = input_pipeline_tf.get_datasets(dataset_rng, config)\n",
+    "\n",
+    "cutoff = 5.0\n",
+    "epsilon = 1e-4"
+   ]
+  },
+  {
+   "cell_type": "code",
+   "execution_count": 51,
    "metadata": {},
    "outputs": [
     {
@@ -67,7 +58,7 @@
        "  'position_loss': array(0.17382975, dtype=float32)}}"
       ]
      },
-     "execution_count": 4,
+     "execution_count": 51,
      "metadata": {},
      "output_type": "execute_result"
     }
@@ -78,26 +69,7 @@
   },
   {
    "cell_type": "code",
-<<<<<<< HEAD
-   "execution_count": 5,
-=======
-   "execution_count": null,
->>>>>>> 9739d8de
-   "metadata": {},
-   "outputs": [],
-   "source": [
-    "cutoff = 5.0\n",
-    "rng = jax.random.PRNGKey(0)\n",
-    "epsilon = 1e-4"
-   ]
-  },
-  {
-   "cell_type": "code",
-<<<<<<< HEAD
-   "execution_count": 6,
-=======
-   "execution_count": null,
->>>>>>> 9739d8de
+   "execution_count": 63,
    "metadata": {},
    "outputs": [],
    "source": [
@@ -111,29 +83,38 @@
   },
   {
    "cell_type": "code",
-<<<<<<< HEAD
-   "execution_count": 7,
-=======
-   "execution_count": null,
->>>>>>> 9739d8de
-   "metadata": {},
-   "outputs": [],
-   "source": [
-    "mol = molecules[0]\n",
+   "execution_count": 64,
+   "metadata": {},
+   "outputs": [],
+   "source": [
+    "# grab losses\n",
+    "\n",
+    "for i in range(len(molecules)):\n",
+    "    mol = molecules[i]\n",
+    "    preds = train.get_predictions(best_state_eval, mol, rng)\n",
+    "    mol_loss = train.generation_loss(preds, mol, config.loss_kwargs.radius_rbf_variance)\n",
+    "    with open('interactions=2_l=3_channels=32_frag=1_loss.txt', 'a') as f:\n",
+    "        f.write(f'molecule {i}:\\n')\n",
+    "        f.write(f'total loss = {mol_loss[0].tolist()[0]}\\n')\n",
+    "        f.write(f'focus loss = {mol_loss[1][0].tolist()[0]}\\n')\n",
+    "        f.write(f'species loss = {mol_loss[1][1].tolist()[0]}\\n')\n",
+    "        f.write(f'position loss = {mol_loss[1][2].tolist()[0]}\\n')\n",
+    "        f.write('\\n')"
+   ]
+  },
+  {
+   "cell_type": "code",
+   "execution_count": 65,
+   "metadata": {},
+   "outputs": [],
+   "source": [
+    "mol_num = 4\n",
+    "mol = molecules[mol_num]\n",
     "species_list = mol.nodes.species.tolist()\n",
-    "positions_list = mol.nodes.positions.tolist()"
-   ]
-  },
-  {
-   "cell_type": "code",
-<<<<<<< HEAD
-   "execution_count": 8,
-=======
-   "execution_count": null,
->>>>>>> 9739d8de
-   "metadata": {},
-   "outputs": [],
-   "source": [
+    "positions_list = mol.nodes.positions.tolist()\n",
+    "target_species = mol.globals.target_species.tolist()[0]\n",
+    "target_position = mol.globals.target_positions.tolist()[0]\n",
+    "\n",
     "preds = train.get_predictions(best_state_eval, mol, rng)\n",
     "focus_index = preds.focus_indices.tolist()[0]\n",
     "true_focus_index = 0\n",
@@ -146,19 +127,7 @@
   },
   {
    "cell_type": "code",
-   "execution_count": null,
-<<<<<<< HEAD
-   "metadata": {},
-   "outputs": [],
-   "source": [
-    "preds."
-   ]
-  },
-  {
-   "cell_type": "code",
-   "execution_count": 35,
-=======
->>>>>>> 9739d8de
+   "execution_count": 66,
    "metadata": {},
    "outputs": [],
    "source": [
@@ -178,22 +147,18 @@
   },
   {
    "cell_type": "code",
-<<<<<<< HEAD
-   "execution_count": 47,
-=======
-   "execution_count": null,
->>>>>>> 9739d8de
+   "execution_count": 67,
    "metadata": {},
    "outputs": [
     {
      "data": {
       "application/vnd.jupyter.widget-view+json": {
-       "model_id": "2a3679b9ffd041358bb4ac4a147a432b",
+       "model_id": "fe2aa01e79c348ecbee49a09695c6365",
        "version_major": 2,
        "version_minor": 0
       },
       "text/plain": [
-       "HBox(children=(NGLWidget(), VBox(children=(Dropdown(description='Show', options=('All', 'C', 'H'), value='All'…"
+       "HBox(children=(NGLWidget(), VBox(children=(Dropdown(description='Show', options=('All', 'C', 'O', 'H'), value=…"
       ]
      },
      "metadata": {},
@@ -236,7 +201,16 @@
     "    f\"predicted atom: {elements[pred_species]}\",\n",
     ")\n",
     "\n",
-    "# add an arrow from true focus\n",
+    "# add the target atom\n",
+    "v.view.shape.add_sphere(\n",
+    "    target_position,\n",
+    "    [0, 1, 1],\n",
+    "    element_radii[target_species] * 0.5,\n",
+    "    f\"target atom: {elements[target_species]}\",\n",
+    ")\n",
+    "# v.view.update_representation(component=num_nodes+3, opacity=0.6)\n",
+    "\n",
+    "# add an arrow from selected focus\n",
     "pred_focus_position = positions_list[focus_index]\n",
     "v.view.shape.add_arrow(\n",
     "    pred_focus_position,\n",
@@ -251,13 +225,11 @@
   },
   {
    "cell_type": "code",
-   "execution_count": null,
-   "metadata": {},
-   "outputs": [],
-   "source": [
-    "img = view.render_image()\n",
-    "with open(\"img.png\", \"wb\") as f:\n",
-    "    f.write(img.value)"
+   "execution_count": 68,
+   "metadata": {},
+   "outputs": [],
+   "source": [
+    "v.view.download_image(f'frag1_mol{mol_num}.png')"
    ]
   },
   {
