--- conflicted
+++ resolved
@@ -28,11 +28,7 @@
   },
   {
    "cell_type": "code",
-<<<<<<< HEAD
    "execution_count": 8,
-=======
-   "execution_count": 2,
->>>>>>> ca28e285
    "metadata": {},
    "outputs": [
     {
@@ -67,29 +63,14 @@
   },
   {
    "cell_type": "code",
-<<<<<<< HEAD
    "execution_count": 3,
-=======
-   "execution_count": 12,
->>>>>>> ca28e285
    "metadata": {},
    "outputs": [],
    "source": [
     "# path = \"/home/ameyad/spherical-harmonic-net/workdirs/v3/mace/interactions=3/l=2/channels=32\"\n",
-<<<<<<< HEAD
     "# path = \"/home/ameyad/spherical-harmonic-net/workdirs/v3/e3schnet/interactions=4/l=3/channels=32\"\n",
     "# path = \"/home/ameyad/spherical-harmonic-net/workdirs/v3/mace/interactions=4/l=3/channels=32\"\n",
     "path = \"/Users/songk/atomicarchitects/spherical_harmonic_net/workdirs/v3/mace/interactions=4/l=5/channels=32\"\n",
-=======
-    "path = \"/home/ameyad/spherical-harmonic-net/workdirs/v3/e3schnet/interactions=4/l=3/channels=32\"\n",
-    "path = \"/home/ameyad/spherical-harmonic-net/workdirs/v3/mace/interactions=4/l=3/channels=32\"\n",
-    "path = \"/home/ameyad/spherical-harmonic-net/workdirs/v3/mace/interactions=4/l=5/channels=32\"\n",
-    "path = \"/home/ameyad/spherical-harmonic-net/workdirs/v4/mace/interactions=6/l=4/channels=32\"\n",
-    "path = \"/home/ameyad/spherical-harmonic-net/workdirs/v4/mace/interactions=2/l=4/channels=32\"\n",
-    "path = \"/home/ameyad/spherical-harmonic-net/workdirs/v4/mace/interactions=5/l=5/channels=32\"\n",
-    "path = \"/home/ameyad/spherical-harmonic-net/workdirs/extras/num_layers/mace/interactions=4/l=5/channels=32/num_layers=4\"\n",
-    "path = \"/home/ameyad/spherical-harmonic-net/workdirs/v4/mace/interactions=4/l=4/channels=32\"\n",
->>>>>>> ca28e285
     "\n",
     "with open(path + \"/checkpoints/params.pkl\", 'rb') as f:\n",
     "    params = pickle.load(f)\n",
@@ -102,17 +83,6 @@
   },
   {
    "cell_type": "code",
-<<<<<<< HEAD
-   "execution_count": 4,
-   "metadata": {},
-   "outputs": [
-    {
-     "name": "stdout",
-     "output_type": "stream",
-     "text": [
-      "v3_mace_interactions=4_l=5_channels=32\n"
-     ]
-=======
    "execution_count": 13,
    "metadata": {},
    "outputs": [
@@ -166,7 +136,6 @@
      "execution_count": 13,
      "metadata": {},
      "output_type": "execute_result"
->>>>>>> ca28e285
     }
    ],
    "source": [
@@ -178,11 +147,7 @@
   },
   {
    "cell_type": "code",
-<<<<<<< HEAD
    "execution_count": 5,
-=======
-   "execution_count": 14,
->>>>>>> ca28e285
    "metadata": {},
    "outputs": [],
    "source": [
@@ -198,11 +163,7 @@
   },
   {
    "cell_type": "code",
-<<<<<<< HEAD
    "execution_count": 6,
-=======
-   "execution_count": 15,
->>>>>>> ca28e285
    "metadata": {},
    "outputs": [],
    "source": [
@@ -224,9 +185,6 @@
   },
   {
    "cell_type": "code",
-<<<<<<< HEAD
-   "execution_count": 7,
-=======
    "execution_count": 16,
    "metadata": {},
    "outputs": [
@@ -252,298 +210,13 @@
   {
    "cell_type": "code",
    "execution_count": 17,
->>>>>>> ca28e285
    "metadata": {},
    "outputs": [
     {
      "name": "stderr",
      "output_type": "stream",
      "text": [
-<<<<<<< HEAD
       "100%|██████████| 64/64 [31:24<00:00, 29.44s/it]  \n"
-=======
-      "  5%|▍         | 3/64 [00:41<09:36,  9.45s/it]"
-     ]
-    },
-    {
-     "name": "stdout",
-     "output_type": "stream",
-     "text": [
-      "Generated molecule 2 of 5 atoms\n"
-     ]
-    },
-    {
-     "name": "stderr",
-     "output_type": "stream",
-     "text": [
-      "  6%|▋         | 4/64 [00:41<05:51,  5.85s/it]"
-     ]
-    },
-    {
-     "name": "stdout",
-     "output_type": "stream",
-     "text": [
-      "Generated molecule 3 of 6 atoms\n"
-     ]
-    },
-    {
-     "name": "stderr",
-     "output_type": "stream",
-     "text": [
-      "  9%|▉         | 6/64 [00:44<03:06,  3.21s/it]"
-     ]
-    },
-    {
-     "name": "stdout",
-     "output_type": "stream",
-     "text": [
-      "Generated molecule 5 of 13 atoms\n"
-     ]
-    },
-    {
-     "name": "stderr",
-     "output_type": "stream",
-     "text": [
-      " 12%|█▎        | 8/64 [00:46<01:59,  2.14s/it]"
-     ]
-    },
-    {
-     "name": "stdout",
-     "output_type": "stream",
-     "text": [
-      "Generated molecule 7 of 14 atoms\n"
-     ]
-    },
-    {
-     "name": "stderr",
-     "output_type": "stream",
-     "text": [
-      " 16%|█▌        | 10/64 [00:49<01:29,  1.67s/it]"
-     ]
-    },
-    {
-     "name": "stdout",
-     "output_type": "stream",
-     "text": [
-      "Generated molecule 9 of 13 atoms\n"
-     ]
-    },
-    {
-     "name": "stderr",
-     "output_type": "stream",
-     "text": [
-      " 27%|██▋       | 17/64 [01:01<01:10,  1.49s/it]"
-     ]
-    },
-    {
-     "name": "stdout",
-     "output_type": "stream",
-     "text": [
-      "Generated molecule 16 of 13 atoms\n"
-     ]
-    },
-    {
-     "name": "stderr",
-     "output_type": "stream",
-     "text": [
-      " 39%|███▉      | 25/64 [01:14<00:53,  1.37s/it]"
-     ]
-    },
-    {
-     "name": "stdout",
-     "output_type": "stream",
-     "text": [
-      "Generated molecule 24 of 8 atoms\n"
-     ]
-    },
-    {
-     "name": "stderr",
-     "output_type": "stream",
-     "text": [
-      " 41%|████      | 26/64 [01:14<00:40,  1.07s/it]"
-     ]
-    },
-    {
-     "name": "stdout",
-     "output_type": "stream",
-     "text": [
-      "Generated molecule 25 of 7 atoms\n"
-     ]
-    },
-    {
-     "name": "stderr",
-     "output_type": "stream",
-     "text": [
-      " 45%|████▌     | 29/64 [01:19<00:51,  1.47s/it]"
-     ]
-    },
-    {
-     "name": "stdout",
-     "output_type": "stream",
-     "text": [
-      "Generated molecule 28 of 27 atoms\n"
-     ]
-    },
-    {
-     "name": "stderr",
-     "output_type": "stream",
-     "text": [
-      " 48%|████▊     | 31/64 [01:22<00:46,  1.41s/it]"
-     ]
-    },
-    {
-     "name": "stdout",
-     "output_type": "stream",
-     "text": [
-      "Generated molecule 30 of 19 atoms\n"
-     ]
-    },
-    {
-     "name": "stderr",
-     "output_type": "stream",
-     "text": [
-      " 53%|█████▎    | 34/64 [01:27<00:41,  1.39s/it]"
-     ]
-    },
-    {
-     "name": "stdout",
-     "output_type": "stream",
-     "text": [
-      "Generated molecule 33 of 16 atoms\n"
-     ]
-    },
-    {
-     "name": "stderr",
-     "output_type": "stream",
-     "text": [
-      " 58%|█████▊    | 37/64 [01:31<00:34,  1.29s/it]"
-     ]
-    },
-    {
-     "name": "stdout",
-     "output_type": "stream",
-     "text": [
-      "Generated molecule 36 of 9 atoms\n"
-     ]
-    },
-    {
-     "name": "stderr",
-     "output_type": "stream",
-     "text": [
-      " 62%|██████▎   | 40/64 [01:36<00:34,  1.46s/it]"
-     ]
-    },
-    {
-     "name": "stdout",
-     "output_type": "stream",
-     "text": [
-      "Generated molecule 39 of 21 atoms\n"
-     ]
-    },
-    {
-     "name": "stderr",
-     "output_type": "stream",
-     "text": [
-      " 66%|██████▌   | 42/64 [01:39<00:31,  1.44s/it]"
-     ]
-    },
-    {
-     "name": "stdout",
-     "output_type": "stream",
-     "text": [
-      "Generated molecule 41 of 20 atoms\n"
-     ]
-    },
-    {
-     "name": "stderr",
-     "output_type": "stream",
-     "text": [
-      " 70%|███████   | 45/64 [01:43<00:27,  1.44s/it]"
-     ]
-    },
-    {
-     "name": "stdout",
-     "output_type": "stream",
-     "text": [
-      "Generated molecule 44 of 18 atoms\n"
-     ]
-    },
-    {
-     "name": "stderr",
-     "output_type": "stream",
-     "text": [
-      " 89%|████████▉ | 57/64 [02:04<00:10,  1.45s/it]"
-     ]
-    },
-    {
-     "name": "stdout",
-     "output_type": "stream",
-     "text": [
-      "Generated molecule 56 of 10 atoms\n"
-     ]
-    },
-    {
-     "name": "stderr",
-     "output_type": "stream",
-     "text": [
-      " 91%|█████████ | 58/64 [02:05<00:07,  1.25s/it]"
-     ]
-    },
-    {
-     "name": "stdout",
-     "output_type": "stream",
-     "text": [
-      "Generated molecule 57 of 14 atoms\n"
-     ]
-    },
-    {
-     "name": "stderr",
-     "output_type": "stream",
-     "text": [
-      " 92%|█████████▏| 59/64 [02:06<00:05,  1.19s/it]"
-     ]
-    },
-    {
-     "name": "stdout",
-     "output_type": "stream",
-     "text": [
-      "Generated molecule 58 of 18 atoms\n"
-     ]
-    },
-    {
-     "name": "stderr",
-     "output_type": "stream",
-     "text": [
-      " 94%|█████████▍| 60/64 [02:07<00:05,  1.32s/it]"
-     ]
-    },
-    {
-     "name": "stdout",
-     "output_type": "stream",
-     "text": [
-      "Generated molecule 59 of 28 atoms\n"
-     ]
-    },
-    {
-     "name": "stderr",
-     "output_type": "stream",
-     "text": [
-      "100%|██████████| 64/64 [02:14<00:00,  2.10s/it]"
-     ]
-    },
-    {
-     "name": "stdout",
-     "output_type": "stream",
-     "text": [
-      "Generated molecule 63 of 21 atoms\n"
-     ]
-    },
-    {
-     "name": "stderr",
-     "output_type": "stream",
-     "text": [
-      "\n"
->>>>>>> ca28e285
      ]
     }
    ],
@@ -581,7 +254,6 @@
   },
   {
    "cell_type": "code",
-<<<<<<< HEAD
    "execution_count": null,
    "metadata": {},
    "outputs": [],
@@ -623,9 +295,6 @@
   {
    "cell_type": "code",
    "execution_count": 10,
-=======
-   "execution_count": 9,
->>>>>>> ca28e285
    "metadata": {},
    "outputs": [
     {
@@ -648,7 +317,6 @@
    "execution_count": 11,
    "metadata": {},
    "outputs": [],
-<<<<<<< HEAD
    "source": [
     "with open(f'gen/{name}/molecules.pkl', 'wb') as f:\n",
     "    pickle.dump(molecules, f)"
@@ -659,8 +327,6 @@
    "execution_count": null,
    "metadata": {},
    "outputs": [],
-=======
->>>>>>> ca28e285
    "source": []
   }
  ],
