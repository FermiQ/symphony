--- conflicted
+++ resolved
@@ -15,11 +15,7 @@
       do
         for i in 2
         do
-<<<<<<< HEAD
             CUDA_VISIBLE_DEVICES="$((pc-1))" python -m main --config=configs/"$dataset"/"$model".py --config.dataset="$dataset"  --config.max_n_graphs=16  --config.max_ell="$l" --config.num_channels="$c" --config.target_position_predictor.num_channels="$pc"  --config.num_interactions="$i" --config.num_train_steps=100000 --workdir=workdirs/"$expname"/"$model"/interactions="$i"/l="$l"/position_channels="$pc"/channels="$c"/  > "$expname"_model="$model"_l="$l"_pc="$pc"_c="$c"_i="$i".txt 2>&1  &
-=======
-            CUDA_VISIBLE_DEVICES="$((pc+1))" python -m main --config=configs/platonic_solids/"$model".py --config.dataset="platonic_solids"  --config.max_n_graphs=16  --config.max_ell="$l" --config.num_channels="$c" --config.target_position_predictor.num_channels="$pc"  --config.num_interactions="$i" --config.num_train_steps=100000 --workdir=workdirs/"$expname"/"$model"/interactions="$i"/l="$l"/position_channels="$pc"/channels="$c"/  > "$expname"_model="$model"_l="$l"_pc="$pc"_c="$c"_i="$i".txt 2>&1  &
->>>>>>> 9c4effde
         done
       done
     done
