--- conflicted
+++ resolved
@@ -115,12 +115,7 @@
 
     mol = ase.io.read(args.mol_path)
 
-<<<<<<< HEAD
-    valid, distances = check_distances(mol.positions, args.min_dist, return_distances=True)
-    print(f'All distances are greater than {args.min_dist}: {valid}')
-=======
     valid, distances = check_distances(
         mol.positions, args.min_dist, return_distances=True
     )
-    print(f"All distances are greater than {args.min_dist}: {valid}")
->>>>>>> 8c81c5b8
+    print(f"All distances are greater than {args.min_dist}: {valid}")