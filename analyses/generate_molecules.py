--- conflicted
+++ resolved
@@ -202,10 +202,6 @@
     ) for init_fragment in init_fragments]
     init_fragments = jax.tree_map(lambda *err: np.stack(err), *init_fragments)
     init_fragments = jax.vmap(lambda init_fragment: jax.tree_map(jnp.asarray, init_fragment))(init_fragments)
-<<<<<<< HEAD
-    print(jax.tree_map(jnp.shape, init_fragments))
-=======
->>>>>>> 3c83b97e
 
     @jax.jit
     def chunk_and_apply(
@@ -260,14 +256,10 @@
         final_padded_fragments, stops = chunk_and_apply(params, init_fragments, rngs)
 
     molecule_list = []
-<<<<<<< HEAD
     for seed in tqdm.tqdm(seeds, desc="Visualizing molecules"):
         init_fragment = jax.tree_map(lambda x: x[seed], init_fragments)
         init_molecule_name = init_molecule_names[seed]
 
-=======
-    for init_molecule_name, init_fragment, seed in tqdm.tqdm(zip(init_molecule_names, init_fragments, seeds), desc="Visualizing molecules"):
->>>>>>> 3c83b97e
         if visualize:
             # Get the padded fragment and predictions for this seed.
             padded_fragments_for_seed = jax.tree_map(
