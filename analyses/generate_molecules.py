--- conflicted
+++ resolved
@@ -39,7 +39,6 @@
     positions = padded_fragment.nodes.positions
     num_valid_nodes = padded_fragment.n_node[0]
     num_nodes = padded_fragment.nodes.positions.shape[0]
-    num_edges = padded_fragment.receivers.shape[0]
     focus = pred.globals.focus_indices[0]
     focus_position = positions[focus]
     target_position = pred.globals.position_vectors[0] + focus_position
@@ -64,7 +63,7 @@
         & (node_indices[:, None] <= num_valid_nodes)
     )
     senders, receivers = jnp.nonzero(
-        valid_edges, size=num_edges, fill_value=-1
+        valid_edges, size=num_nodes * num_nodes, fill_value=-1
     )
     num_valid_edges = jnp.sum(valid_edges)
     num_valid_nodes += 1
@@ -75,7 +74,7 @@
             species=new_species,
         ),
         n_node=jnp.asarray([num_valid_nodes, num_nodes - num_valid_nodes]),
-        n_edge=jnp.asarray([num_valid_edges, num_edges - num_valid_edges]),
+        n_edge=jnp.asarray([num_valid_edges, num_nodes * num_nodes - num_valid_edges]),
         senders=senders,
         receivers=receivers,
     )
@@ -133,18 +132,10 @@
     num_seeds_per_chunk: int,
     init_molecules: Sequence[Union[str, ase.Atoms]],
     max_num_atoms: int,
-<<<<<<< HEAD
-    max_num_steps: int,
     visualize: bool,
     steps_for_weight_averaging: Optional[Sequence[int]] = None,
     res_alpha: Optional[int] = None,
     res_beta: Optional[int] = None,
-=======
-    avg_neighbors_per_atom: int,
-    visualize: bool = False,
-    visualizations_dir: Optional[str] = None,
-    verbose: bool = True,
->>>>>>> 1c750a32
 ):
     """Generates molecules from a trained model at the given workdir."""
 
@@ -193,7 +184,7 @@
         jraph.pad_with_graphs(
             init_fragment,
             n_node=(max_num_atoms + 1),
-            n_edge=(max_num_atoms + 1) * avg_neighbors_per_atom,
+            n_edge=(max_num_atoms + 1) ** 2,
             n_graph=2,
         )
         for init_fragment in init_fragments
@@ -229,13 +220,8 @@
             generate_for_one_seed_fn = lambda rng, init_fragment: generate_for_one_seed(
                 apply_fn_wrapped,
                 init_fragment,
-<<<<<<< HEAD
-                max_num_steps,
+                max_num_atoms,
                 config.nn_cutoff,
-=======
-                max_num_atoms,
-                radial_cutoff,
->>>>>>> 1c750a32
                 rng,
                 return_intermediates=visualize,
             )
@@ -253,6 +239,7 @@
         results = jax.tree_util.tree_map(lambda arr: arr.reshape((-1, *arr.shape[2:])), results)
         return results
 
+    # Generate molecules for all seeds.
     seeds = jnp.arange(num_seeds)
     rngs = jax.vmap(jax.random.PRNGKey)(seeds)
 
@@ -374,7 +361,6 @@
     num_seeds_per_chunk: int,
     init_molecules: Sequence[Union[str, ase.Atoms]],
     max_num_atoms: int,
-    avg_neighbors_per_atom: int,
     visualize: bool = False,
     res_alpha: Optional[int] = None,
     res_beta: Optional[int] = None,
@@ -432,7 +418,7 @@
         )
 
     return generate_molecules(
-            apply_fn=jax.jit(model.apply),
+            apply_fn=model.apply,
             params=params,
             molecules_outputdir=molecules_outputdir,
             radial_cutoff=config.radial_cutoff,
@@ -442,7 +428,6 @@
             num_seeds_per_chunk=num_seeds_per_chunk,
             init_molecules=init_molecules,
             max_num_atoms=max_num_atoms,
-            avg_neighbors_per_atom=avg_neighbors_per_atom,
             visualize=visualize,
             visualizations_dir=visualizations_dir,
             verbose=verbose,
@@ -451,7 +436,6 @@
 def main(unused_argv: Sequence[str]) -> None:
     del unused_argv
 
-<<<<<<< HEAD
     workdir = os.path.abspath(FLAGS.workdir)
     outputdir = FLAGS.outputdir
     focus_and_atom_type_inverse_temperature = (
@@ -476,29 +460,10 @@
         num_seeds_per_chunk,
         init_molecule,
         max_num_atoms,
-        FLAGS.max_steps,
         visualize,
         steps_for_weight_averaging,
         res_alpha=FLAGS.res_alpha,
         res_beta=FLAGS.res_beta,
-=======
-    generate_molecules_from_workdir(
-        FLAGS.workdir,
-        FLAGS.outputdir,
-        FLAGS.focus_and_atom_type_inverse_temperature,
-        FLAGS.position_inverse_temperature,
-        FLAGS.step,
-        FLAGS.steps_for_weight_averaging,
-        FLAGS.num_seeds,
-        FLAGS.num_seeds_per_chunk,
-        FLAGS.init,
-        FLAGS.max_num_atoms,
-        FLAGS.avg_neighbors_per_atom,
-        FLAGS.visualize,
-        FLAGS.res_alpha,
-        FLAGS.res_beta,
-        verbose=True,
->>>>>>> 1c750a32
     )
 
 
@@ -564,11 +529,6 @@
         200,
         "Maximum number of atoms to add.",
     )
-    flags.DEFINE_integer(
-        "avg_neighbors_per_atom",
-        10,
-        "Average number of neighbors per atom.",
-    )
     flags.DEFINE_bool(
         "visualize",
         False,
