--- conflicted
+++ resolved
@@ -20,29 +20,19 @@
 from absl import app, flags
 
 sys.path.append("..")
-<<<<<<< HEAD
 import datatypes
 import input_pipeline
 import analyses.analysis as analysis
 import models
-=======
-
-import analyses.analysis as analysis  # noqa: E402
-import datatypes  # noqa: E402
-import input_pipeline  # noqa: E402
-import models  # noqa: E402
-import qm9  # noqa: E402
->>>>>>> 24e44b5d
 
 FLAGS = flags.FLAGS
 ATOMIC_NUMBERS = models.ATOMIC_NUMBERS
 ELEMENTS = ["H", "C", "N", "O", "F"]
 RADII = models.RADII
 
-<<<<<<< HEAD
 # Colors and sizes for the atoms.
 ATOMIC_COLORS = {
-    1: "rgb(200, 200, 200)",  # H
+    1: "rgb(150, 150, 150)",  # H
     6: "rgb(50, 50, 50)",  # C
     7: "rgb(0, 100, 255)",  # N
     8: "rgb(255, 0, 0)",  # O
@@ -55,25 +45,7 @@
     8: 30,  # O
     9: 30,  # F
 }
-=======
-
-def get_molecule(molecule_str: str) -> Tuple[ase.Atoms, str]:
-    """Returns a molecule from the given input."""
-    # A number is interpreted as a QM9 molecule index.
-    if molecule_str.isdigit():
-        dataset = qm9.load_qm9("qm9_data")
-        molecule = dataset[int(molecule_str)]
-        return molecule, f"qm9_index={molecule_str}"
-
-    # If the string is a valid molecule name, try to build it.
-    try:
-        molecule = ase.build.molecule(molecule_str)
-        return molecule, molecule.get_chemical_formula()
-
-    except (KeyError, ValueError):
-        filename = os.path.basename(molecule_str).split(".")[0]
-        return ase.io.read(molecule_str), filename
->>>>>>> 24e44b5d
+
 
 
 def visualize_atom_removals(
@@ -118,7 +90,6 @@
         )
         pred = get_predictions(frag)
 
-<<<<<<< HEAD
         # Compute focus probabilities.
         num_nodes = len(molecule)
         stop_probs = pred.globals.stop_probs.item()
@@ -148,37 +119,13 @@
         # Plot the actual molecule.
         mol_fig_data = []
         mol_fig_data.append(
-=======
-        ATOMIC_COLORS = {
-            1: "rgb(150, 150, 150)",  # H
-            6: "rgb(50, 50, 50)",  # C
-            7: "rgb(0, 100, 255)",  # N
-            8: "rgb(255, 0, 0)",  # O
-            9: "rgb(255, 0, 255)",  # F
-        }
-        ATOMIC_SIZE = {
-            1: 10,  # H
-            6: 30,  # C
-            7: 30,  # N
-            8: 30,  # O
-            9: 30,  # F
-        }
-
-        figdata = []
-        figdata.append(
->>>>>>> 24e44b5d
             go.Scatter3d(
                 x=molecule.positions[:, 0],
                 y=molecule.positions[:, 1],
                 z=molecule.positions[:, 2],
                 mode="markers",
                 marker=dict(
-<<<<<<< HEAD
                     size=[ATOMIC_SIZES[i] for i in molecule.numbers],
-=======
-                    size=[ATOMIC_SIZE[i] for i in molecule.numbers],
-                    sizemode="diameter",
->>>>>>> 24e44b5d
                     color=[ATOMIC_COLORS[i] for i in molecule.numbers],
                 ),
                 hovertext=[ase.data.chemical_symbols[i] for i in molecule.numbers],
@@ -187,47 +134,26 @@
                 name="Molecule",
             )
         )
-<<<<<<< HEAD
         # Highlight the target atom.
         mol_fig_data.append(
-=======
-
-        focus = pred.globals.focus_indices[0]
-        focus_pos = frag.nodes.positions[focus]
-        focus_sp = frag.nodes.species[focus].item()
-
-        figdata.append(
->>>>>>> 24e44b5d
             go.Scatter3d(
                 x=[molecule.positions[target, 0], focus_pos[0]],
                 y=[molecule.positions[target, 1], focus_pos[1]],
                 z=[molecule.positions[target, 2], focus_pos[2]],
                 mode="markers",
                 marker=dict(
-<<<<<<< HEAD
-                    size=1.05 * ATOMIC_SIZES[molecule.numbers[target]],
-                    color="green",
-                ),
-                opacity=0.5,
-                name="Target",
-            )   
-        )
-
-        predicted_species = pred.globals.target_species.item()
-        position_probs = pred.globals.position_probs
-        position_probs = position_probs.resample(50, 99, 6)
-=======
                     size=[
                         1.3 * ATOMIC_SIZE[molecule.numbers[target]],
                         1.3 * ATOMIC_SIZE[ATOMIC_NUMBERS[focus_sp]],
                     ],
                     sizemode="diameter",
                     color=["yellow", "green"],
-                ),
-                hovertext=["Target", "Focus"],
-                opacity=0.2,
-                name="Special atoms",
-            )
+                    size=1.05 * ATOMIC_SIZES[molecule.numbers[target]],
+                    color="green",
+                ),
+                opacity=0.5,
+                name="Target",
+            )   
         )
 
         target_sp = pred.globals.target_species.item()
@@ -244,28 +170,10 @@
         target_probs = target_logits.apply(
             lambda x: jnp.exp(x - target_logits.grid_values.max())
         )
->>>>>>> 24e44b5d
 
         cmin = 0.0
         cmax = target_probs.grid_values.max().item()
         for i in range(len(RADII)):
-<<<<<<< HEAD
-            prob_r = position_probs.grid_values[0, i]
-            prob_r = e3nn.SphericalSignal(prob_r, position_probs.quadrature)
-
-            surface_r = go.Surface(
-                **prob_r.plotly_surface(radius=RADII[i], translation=focus_position),
-                colorscale=[
-                    [0, f"rgba(0, 0, 0, 0.0)"],
-                    [1, f"rgba(0, 0, 0, 1.0)"],
-                ],
-                showscale=False,
-                cmin=0.0,
-                cmax=cmax,
-                name=f"Prediction: {ase.data.chemical_symbols[ATOMIC_NUMBERS[predicted_species]]}",
-            )
-            mol_fig_data.append(surface_r)
-=======
             p = target_probs[0, i]
 
             if p.grid_values.max() < cmax / 100.0:
@@ -284,7 +192,7 @@
                     name=f"Prediction: {ase.data.chemical_symbols[ATOMIC_NUMBERS[target_sp]]}",
                 )
             )
->>>>>>> 24e44b5d
+            mol_fig_data.append(surface_r)
 
         axis = dict(
             showbackground=False,
@@ -327,6 +235,7 @@
         name,
         f"beta={beta}",
         step_name,
+        step_name,
     )
     os.makedirs(outputdir, exist_ok=True)
 
@@ -358,6 +267,7 @@
             f"{molecule_name}_target={target}_molecule.html",
         )
         mol_fig.write_html(outputfile)
+
 
 
 
