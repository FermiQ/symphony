--- conflicted
+++ resolved
@@ -20,11 +20,7 @@
 
 
 ALL_METRICS = ["total_loss", "position_loss", "focus_loss", "atom_type_loss"]
-<<<<<<< HEAD
-ALL_MODELS = ["mace", "e3schnet", "nequip"]
-=======
 ALL_MODELS = ["mace", "e3schnet"]
->>>>>>> 01812ea0
 
 FLAGS = flags.FLAGS
 
@@ -87,13 +83,9 @@
 
             # Skip empty dataframes.
             if not len(df_subset):
-<<<<<<< HEAD
-                print(f"Skipping model {model}, split {split}, num_interactions {num_interactions}")
-=======
                 print(
                     f"Skipping model {model}, split {split}, num_interactions {num_interactions}"
                 )
->>>>>>> 01812ea0
                 continue
 
             # Lineplot.
@@ -194,13 +186,9 @@
 
             # Skip empty dataframes.
             if not len(df_subset):
-<<<<<<< HEAD
-                print(f"Skipping model {model}, split {split}, num_interactions {num_interactions}")
-=======
                 print(
                     f"Skipping model {model}, split {split}, num_interactions {num_interactions}"
                 )
->>>>>>> 01812ea0
                 continue
 
             # Scatterplot.
