--- conflicted
+++ resolved
@@ -17,11 +17,6 @@
 import ml_collections
 
 import datatypes
-<<<<<<< HEAD
-import models
-from analyses import utility_classes
-=======
->>>>>>> 83bdfb76
 
 
 def get_datasets(
