from typing import List

import logging
import os
from absl import logging
from absl import flags
from absl import app
import tqdm.contrib.concurrent
import ase
import jax
import numpy as np
import tensorflow as tf
import tqdm

from symphony.data import fragments
from symphony.data import input_pipeline
from symphony.data.datasets import qm9

FLAGS = flags.FLAGS


def generate_all_fragments(
    molecules: List[ase.Atoms],
    seed: int,
    start: int,
    end: int,
    output_dir: str,
    mode: str,
    heavy_first: bool,
    beta_com: float,
    nn_tolerance: float,
    radial_cutoff: float,
    max_radius: float,
    max_targets_per_graph: int,
):
    logging.info(f"Generating fragments {start}:{end} using seed {seed}")
    logging.info(f"Saving to {output_dir}")
    logging.info(f"Mode: {mode}, heavy_first: {heavy_first}, beta_com: {beta_com}")
    logging.info(
        f"NN tolerance: {nn_tolerance}, NN cutoff: {radial_cutoff}, max_radius: {max_radius}"
    )

    seed = jax.random.PRNGKey(seed)

    if start is not None and end is not None:
        molecules = molecules[start:end]

    atomic_numbers = np.array([1, 6, 7, 8, 9])
    molecules_as_graphs = [
        input_pipeline.ase_atoms_to_jraph_graph(
            molecule, atomic_numbers, radial_cutoff=radial_cutoff
        )
        for molecule in molecules
    ]

    signature = {
        # nodes
        "positions": tf.TensorSpec(shape=(None, 3), dtype=tf.float32),
        "species": tf.TensorSpec(shape=(None,), dtype=tf.int32),
        "focus_and_target_species_probs": tf.TensorSpec(
            shape=(None, len(atomic_numbers)), dtype=tf.float32
        ),
        # edges
        "senders": tf.TensorSpec(shape=(None,), dtype=tf.int32),
        "receivers": tf.TensorSpec(shape=(None,), dtype=tf.int32),
        # globals
        "stop": tf.TensorSpec(shape=(1,), dtype=tf.bool),
        "target_positions": tf.TensorSpec(
            shape=(1, max_targets_per_graph, 3), dtype=tf.float32
        ),
        "target_position_mask": tf.TensorSpec(
            shape=(1, max_targets_per_graph), dtype=tf.float32
        ),
        "target_species": tf.TensorSpec(shape=(1,), dtype=tf.int32),
        # n_node and n_edge
        "n_node": tf.TensorSpec(shape=(1,), dtype=tf.int32),
        "n_edge": tf.TensorSpec(shape=(1,), dtype=tf.int32),
    }

    def generator():
        for graph in tqdm.tqdm(molecules_as_graphs):
            frags = fragments.generate_fragments(
                seed,
                graph,
                len(atomic_numbers),
                nn_tolerance,
                max_radius,
                mode,
                heavy_first,
                beta_com,
                max_targets_per_graph,
            )
            frags = list(frags)

            skip = False
            for frag in frags:
                d = np.linalg.norm(frag.globals.target_positions, axis=-1)
                if np.sum(d > max_radius) > 0:
                    logging.info(
                        f"Target position is too far away from the rest of the molecule. d={d} > max_radius={max_radius}",
                    )
                    skip = True

            if len(frags) == 0:
                logging.info("No fragments were generated.")
                skip = True

            if not frags[-1].globals.stop:
                logging.info("The last fragment is not a stop fragment.")
                skip = True

            if skip:
                continue

            for frag in frags:
                yield {
                    "positions": frag.nodes.positions.astype(np.float32),
                    "species": frag.nodes.species.astype(np.int32),
                    "focus_and_target_species_probs": frag.nodes.focus_and_target_species_probs.astype(
                        np.float32
                    ),
                    "senders": frag.senders.astype(np.int32),
                    "receivers": frag.receivers.astype(np.int32),
                    "stop": frag.globals.stop.astype(np.bool_),
                    "target_positions": frag.globals.target_positions.astype(
                        np.float32
                    ),
                    "target_position_mask": frag.globals.target_position_mask.astype(
                        np.float32
                    ),
                    "target_species": frag.globals.target_species.astype(np.int32),
                    "n_node": frag.n_node.astype(np.int32),
                    "n_edge": frag.n_edge.astype(np.int32),
                }

    dataset = tf.data.Dataset.from_generator(generator, output_signature=signature)

    os.makedirs(output_dir, exist_ok=True)
    dataset.save(output_dir)


def _generate_all_fragments_wrapper(args):
    """Dummy wrapper to allow parallelization."""
    return generate_all_fragments(*args)


def main(unused_argv) -> None:
    del unused_argv

    logging.set_verbosity(logging.INFO)
    logging.set_stderrthreshold(logging.INFO)

    use_edm_splits = FLAGS.use_edm_splits
    mode = FLAGS.mode
    if mode == "nn_edm":
        use_edm_splits = True
        mode = "nn"

    # Create a list of arguments to pass to generate_all_fragments
    molecules = qm9.load_qm9(
        "qm9_data",
<<<<<<< HEAD
        use_edm_splits=use_edm_splits,
=======
        use_edm_splits=FLAGS.use_edm_splits,
>>>>>>> 1c750a32
        check_molecule_sanity=FLAGS.check_molecule_sanity,
    )
    chunk_size = FLAGS.chunk
    output_dir = os.path.join(FLAGS.output_dir, FLAGS.mode, f"max_targets_{FLAGS.max_targets_per_graph}")
    args_list = [
        (
            molecules,
            seed,
            start,
            start + chunk_size,
            os.path.join(
                output_dir,
                f"fragments_{seed:02d}_{start:06d}_{start + chunk_size:06d}",
            ),
            mode,
            FLAGS.heavy_first,
            FLAGS.beta_com,
            FLAGS.nn_tolerance,
            FLAGS.radial_cutoff,
            FLAGS.max_radius,
            FLAGS.max_targets_per_graph,
        )
        for seed in range(FLAGS.start_seed, FLAGS.end_seed)
        for start in range(0, len(molecules), chunk_size)
    ]

    # Create a pool of processes, and apply generate_all_fragments to each tuple of arguments.
    tqdm.contrib.concurrent.process_map(
        _generate_all_fragments_wrapper, args_list, chunksize=128
    )


if __name__ == "__main__":
    flags.DEFINE_integer("start_seed", 0, "Start random seed.")
    flags.DEFINE_integer("end_seed", 8, "End random seed.")
    flags.DEFINE_integer("chunk", 1000, "Number of molecules per fragment file.")
    flags.DEFINE_integer("start", None, "Start index.")
    flags.DEFINE_integer("end", None, "End index.")
    flags.DEFINE_bool(
        "check_molecule_sanity",
        False,
        "Whether to check molecule sanity. Note that this is incompatible with use_edm_splits=True.",
    )
    flags.DEFINE_bool("use_edm_splits", True, "Whether to use splits from EDM.")
    flags.DEFINE_string(
<<<<<<< HEAD
        "output_dir", "/radish/qm9_fragments_mad/", "Output directory."
    )
    flags.DEFINE_string("mode", "radius", "Fragmentation mode.")
=======
        "output_dir", "qm9_fragments_fixed/nn_edm/", "Output directory."
    )
    flags.DEFINE_string("mode", "nn", "Fragmentation mode.")
>>>>>>> 1c750a32
    flags.DEFINE_bool("heavy_first", False, "Heavy atoms first.")
    flags.DEFINE_float("beta_com", 0.0, "Beta for center of mass.")
    flags.DEFINE_float("nn_tolerance", 0.125, "NN tolerance (in Angstrom).")
    flags.DEFINE_float("radial_cutoff", 5.0, "NN cutoff (in Angstrom).")
    flags.DEFINE_float("max_radius", 2.03, "Max radius (in Angstrom).")
    flags.DEFINE_integer(
        "max_targets_per_graph", 1, "Max num of targets per focus atom."
    )

    app.run(main)<|MERGE_RESOLUTION|>--- conflicted
+++ resolved
@@ -31,7 +31,6 @@
     nn_tolerance: float,
     radial_cutoff: float,
     max_radius: float,
-    max_targets_per_graph: int,
 ):
     logging.info(f"Generating fragments {start}:{end} using seed {seed}")
     logging.info(f"Saving to {output_dir}")
@@ -65,12 +64,7 @@
         "receivers": tf.TensorSpec(shape=(None,), dtype=tf.int32),
         # globals
         "stop": tf.TensorSpec(shape=(1,), dtype=tf.bool),
-        "target_positions": tf.TensorSpec(
-            shape=(1, max_targets_per_graph, 3), dtype=tf.float32
-        ),
-        "target_position_mask": tf.TensorSpec(
-            shape=(1, max_targets_per_graph), dtype=tf.float32
-        ),
+        "target_positions": tf.TensorSpec(shape=(1, 3), dtype=tf.float32),
         "target_species": tf.TensorSpec(shape=(1,), dtype=tf.int32),
         # n_node and n_edge
         "n_node": tf.TensorSpec(shape=(1,), dtype=tf.int32),
@@ -88,24 +82,19 @@
                 mode,
                 heavy_first,
                 beta_com,
-                max_targets_per_graph,
             )
             frags = list(frags)
 
             skip = False
             for frag in frags:
-                d = np.linalg.norm(frag.globals.target_positions, axis=-1)
-                if np.sum(d > max_radius) > 0:
+                d = np.linalg.norm(frag.globals.target_positions)
+                if d > max_radius:
                     logging.info(
                         f"Target position is too far away from the rest of the molecule. d={d} > max_radius={max_radius}",
                     )
                     skip = True
 
-            if len(frags) == 0:
-                logging.info("No fragments were generated.")
-                skip = True
-
-            if not frags[-1].globals.stop:
+            if len(frags) == 0 or not frags[-1].globals.stop:
                 logging.info("The last fragment is not a stop fragment.")
                 skip = True
 
@@ -123,9 +112,6 @@
                     "receivers": frag.receivers.astype(np.int32),
                     "stop": frag.globals.stop.astype(np.bool_),
                     "target_positions": frag.globals.target_positions.astype(
-                        np.float32
-                    ),
-                    "target_position_mask": frag.globals.target_position_mask.astype(
                         np.float32
                     ),
                     "target_species": frag.globals.target_species.astype(np.int32),
@@ -150,24 +136,13 @@
     logging.set_verbosity(logging.INFO)
     logging.set_stderrthreshold(logging.INFO)
 
-    use_edm_splits = FLAGS.use_edm_splits
-    mode = FLAGS.mode
-    if mode == "nn_edm":
-        use_edm_splits = True
-        mode = "nn"
-
     # Create a list of arguments to pass to generate_all_fragments
     molecules = qm9.load_qm9(
         "qm9_data",
-<<<<<<< HEAD
-        use_edm_splits=use_edm_splits,
-=======
         use_edm_splits=FLAGS.use_edm_splits,
->>>>>>> 1c750a32
         check_molecule_sanity=FLAGS.check_molecule_sanity,
     )
     chunk_size = FLAGS.chunk
-    output_dir = os.path.join(FLAGS.output_dir, FLAGS.mode, f"max_targets_{FLAGS.max_targets_per_graph}")
     args_list = [
         (
             molecules,
@@ -175,16 +150,15 @@
             start,
             start + chunk_size,
             os.path.join(
-                output_dir,
+                FLAGS.output_dir,
                 f"fragments_{seed:02d}_{start:06d}_{start + chunk_size:06d}",
             ),
-            mode,
+            FLAGS.mode,
             FLAGS.heavy_first,
             FLAGS.beta_com,
             FLAGS.nn_tolerance,
             FLAGS.radial_cutoff,
             FLAGS.max_radius,
-            FLAGS.max_targets_per_graph,
         )
         for seed in range(FLAGS.start_seed, FLAGS.end_seed)
         for start in range(0, len(molecules), chunk_size)
@@ -209,22 +183,13 @@
     )
     flags.DEFINE_bool("use_edm_splits", True, "Whether to use splits from EDM.")
     flags.DEFINE_string(
-<<<<<<< HEAD
-        "output_dir", "/radish/qm9_fragments_mad/", "Output directory."
-    )
-    flags.DEFINE_string("mode", "radius", "Fragmentation mode.")
-=======
         "output_dir", "qm9_fragments_fixed/nn_edm/", "Output directory."
     )
     flags.DEFINE_string("mode", "nn", "Fragmentation mode.")
->>>>>>> 1c750a32
     flags.DEFINE_bool("heavy_first", False, "Heavy atoms first.")
     flags.DEFINE_float("beta_com", 0.0, "Beta for center of mass.")
     flags.DEFINE_float("nn_tolerance", 0.125, "NN tolerance (in Angstrom).")
     flags.DEFINE_float("radial_cutoff", 5.0, "NN cutoff (in Angstrom).")
     flags.DEFINE_float("max_radius", 2.03, "Max radius (in Angstrom).")
-    flags.DEFINE_integer(
-        "max_targets_per_graph", 1, "Max num of targets per focus atom."
-    )
 
     app.run(main)