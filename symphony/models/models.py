--- conflicted
+++ resolved
@@ -129,13 +129,7 @@
 
 
 def log_coeffs_to_logits(
-<<<<<<< HEAD
-    log_coeffs: e3nn.IrrepsArray,
-    res_beta: int,
-    res_alpha: int,
-=======
     log_coeffs: e3nn.IrrepsArray, res_beta: int, res_alpha: int, num_radii: int
->>>>>>> 403e9c1f
 ) -> e3nn.SphericalSignal:
     """Converts coefficients of the logits to a SphericalSignal representing the logits."""
     num_channels = log_coeffs.shape[0]
@@ -424,13 +418,9 @@
 
         # Compute the position signal projected to a spherical grid for each radius.
         position_logits = jax.vmap(
-<<<<<<< HEAD
-            lambda coeffs: log_coeffs_to_logits(coeffs, self.res_beta, self.res_alpha)
-=======
             lambda coeffs: log_coeffs_to_logits(
                 coeffs, self.res_beta, self.res_alpha, self.num_radii
             )
->>>>>>> 403e9c1f
         )(position_coeffs)
         assert position_logits.shape == (
             num_graphs,
